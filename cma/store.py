#!/usr/bin/env python
# vim: smartindent tabstop=4 shiftwidth=4 expandtab number
#
# This file is part of the Assimilation Project.
#
# Author: Alan Robertson <alanr@unix.sh>
# Copyright (C) 2013 - Assimilation Systems Limited
#
# Free support is available from the Assimilation Project community - http://assimproj.org
# Paid support is available from Assimilation Systems Limited - http://assimilationsystems.com
#
# The Assimilation software is free software: you can redistribute it and/or modify
# it under the terms of the GNU General Public License as published by
# the Free Software Foundation, either version 3 of the License, or
# (at your option) any later version.
#
# The Assimilation software is distributed in the hope that it will be useful,
# but WITHOUT ANY WARRANTY; without even the implied warranty of
# MERCHANTABILITY or FITNESS FOR A PARTICULAR PURPOSE.  See the
# GNU General Public License for more details.
#
# You should have received a copy of the GNU General Public License
# along with the Assimilation Project software.  If not, see http://www.gnu.org/licenses/
#
#
# W0212 -- access to a protected member of a client class (we do this a lot)
# pylint: disable=W0212
'''
Store module - contains a transactional batch implementation of Nigel Small's
Object-Graph-Mapping API (or something a lot like it)
'''
import re, inspect, weakref
#import traceback
import py2neo
from py2neo import neo4j, GraphError
from datetime import datetime, timedelta
from collections import namedtuple
import sys # only for stderr
from assimevent import AssimEvent

# R0902: Too many instance attributes (17/10)
# R0904: Too many public methods (27/20)
# pylint: disable=R0902,R0904
class Store(object):
    '''This 'Store' class is a transaction-oriented implementation of Nigel Small's
    OGM (Object-Graph-Mapping) API - with a few extensions and a few things not implemented.

    Unimplemented APIs
    -----------------
    The following member functions aren't provided:
        is_saved() - replaced by the transaction_pending property

    Some interesting extensions:
    ----------------------------
        -   You can tell the Store constructor things about your Classes and Indexes
                makes handling indexes simpler and less error prone. This affects the
                save() method and makes it usable far more often.
        -   All updates are happen in a batch job - as a single transaction.
        -   You never need to call save once an object was created.  We
            track changes to the attributes.

    New methods:
    -----------
        commit          saves all modifications in a single transaction
        load_in_related load objects we're related to by incoming relationships
        load_cypher_nodes generator which yields a vector of sametype nodes from a cypher query
        load_cypher_node return a single object from a cypher query
        load_cypher_query return iterator with objects for fields
        separate_in     separate objects we're related to by incoming relationships
        node            returns the neo4j.Node object associated with an object
        id              returns the id of the neo4j.Node associated with an object
        is_uniqueindex  returns True if the given index name is known to be unique
        __str__         formats information about this Store
        transaction_pending -- Property: True means a transaction is pending
        stats           a data member containing statistics in a dict
        reset_stats     Reset statistics counters and timers

    The various save functions do nothing immediately.  Updates are delayed until
    the commit member function is called.

    Restrictions:
    -------------
    You can't delete something in the same transaction that you created it.
    This could probably be fixed, but would take some effort, and seems unlikely
    to be useful.

    Objects associated with Nodes must be subclasses of object

    Caveats, Warnings and so on...
    ------------------------------
    You can delete the same the same relationship or node multiple times in a transaction.

    Attributes beginning with _ are not replicated as Node properties.

    There are various times when a constructor is called to create an object from a
    node.  Those 'constructors' can be factory functions that construct the right kind
    of object for the type of node involved.

    Such constructors are called with the arguments which correspond to the Node
    properties - but only those which they will legally take (according to python
    introspection).  It is assumed that argument names correspond to attribute
    (Node property) names.

    Any remaining properties not created by the constructor are assigned to the object
    as attributes.  This is likely not what Nigel did, but it seems sensible.

    Probably should have created some new exception type for a few of our cases.
    I'm not compatible with Nigel in terms of exceptions raised. We mostly
    raise ValueError()...

    In particular, it is possible for data in the database to be incompatible with
    object constructors which would be a bad thing worth recognizing -- but I don't
    do anything special for this case at the moment.
    '''
    LUCENE_RE =  re.compile(r'([\-+&\|!\(\)\{\}[\]^"~\*?:\\])')
    LUCENE_RE =  re.compile(r'([:[\]])')

    debug = False
    log = None

    def __init__(self, db, uniqueindexmap=None, classkeymap=None, readonly=False):
        '''
        Constructor for Transactional Write (Batch) Store objects
        ---------
        Parameters:
        db             - Database to associate with this object
        uniqueindexmap - Dict of indexes, True means its a unique index, False == nonunique
        classkeymap    - Map of classes to index attributes - indexed by Class or Class name
                         Values are another Dict with these values:
                         'index':   name of index
                         'key':     constant key value
                         'kattr':   object attribute for key
                         'value':   constant key 'value'
                         'vattr':   object attribute for key 'value'
        '''
        self.db = db
        self.readonly = readonly
        self.stats = {}
        self.reset_stats()
        self.clients = {}
        self.newrels = []
        self.deletions = []
        self.classes = {}
        self.weaknoderefs = {}
        if classkeymap is None:
            classkeymap = {}
        if uniqueindexmap is None:
            uniqueindexmap = {}
            for classkey in classkeymap.keys():
                uniqueindexmap[classkey] = True
        self.uniqueindexmap = uniqueindexmap
        self.batch = None
        self.batchindex = None
        if len(classkeymap) > 0 and not isinstance(classkeymap.keys()[0], str):
            # Then the map should be indexed by the classes themselves
            newmap = {}
            for cls in classkeymap.keys():
                newmap[cls.__name__] = classkeymap[cls]
            classkeymap = newmap
        self.classkeymap = classkeymap
        self.create_node_count = 0
        self.relate_node_count = 0
        self.index_entry_count = 0
        self.node_update_count = 0
        self.node_deletion_count = 0
        self.node_separate_count = 0


    def __str__(self):
        'Render our Store object as a string for debugging'
        ret = '{\n\tdb: %s'                     %       self.db
        ret += ',\n\tclasses: %s'               %       self.classes
        if False and self.uniqueindexmap:
            ret += ',\n\tuniqueindexmap: %s'    %       self.uniqueindexmap
        if False and self.uniqueindexmap:
            ret += ',\n\tclasskeymap: %s'       %       self.classkeymap
        ret += '\n\tbatchindex: %s'             %       self.batchindex
        for attr in ('clients', 'newrels', 'deletions'):
            avalue = getattr(self, attr)
            acomma = '['
            s = "\n"
            for each in avalue:
                s += ('%s%s' % (acomma, each))
                acomma = ', '
            ret += ",\n\t%10s: %s"  % (attr, s)
        ret += '\n%s\n'                         %   self.fmt_dirty_attrs()
        ret += '\n\tweaknoderefs: %s'           %   self.weaknoderefs

        ret += '\n\tstats: %s'                  %   self.stats
        ret += '\n\tbatch: %s'                  %   self.batch
        ret += '\n}'
        return ret

    @staticmethod
    def lucene_escape(query):
        'Returns a string with the lucene special characters escaped'
        return Store.LUCENE_RE.sub(r'\\\1', query)

    @staticmethod
    def id(subj):
        'Returns the id of the neo4j.Node associated with the given object'
        if subj.__store_node.bound:
            return subj.__store_node._id
        return None

    @staticmethod
    def has_node(subj):
        'Returns True if this object has an associated Neo4j Node object'
        return hasattr(subj, '_Store__store_node')

    @staticmethod
    def getstore(subj):
        'Returns the Store associated with this object'
        return subj.__store

    @staticmethod
    def is_abstract(subj):
        'Returns True if the underlying database node is Abstract'
        if not hasattr(subj, '_Store__store_node'):
            return True
        return not subj.__store_node.bound

    @staticmethod
    def bound(subj):
        'Returns True if the underlying database node is bound (i.e., not abstract)'
        return not is_abstract(subj)

    def is_uniqueindex(self, index_name):
        'Return True if this index is known to be a unique index'
        if self.uniqueindexmap is not None and index_name in self.uniqueindexmap:
            return self.uniqueindexmap[index_name]
        return False

    # For debugging...
    def dump_clients(self):
        'Dump out all our client objects and their supported attribute values and states'
        for client in self.clients:
            print >> sys.stderr, ('Client %s:' % client)
            for attr in Store._safe_attr_names(client):
                if attr in client.__store_dirty_attrs.keys():
                    print >> sys.stderr, ('%10s: Dirty - %s' % (attr, client.__dict__[attr]))
                else:
                    print >> sys.stderr, ('%10s: Clean - %s' % (attr, client.__dict__[attr]))

    def fmt_dirty_attrs(self):
        'Format dirty our client objects and their modified attribute values and states'
        result='"Dirty Attrs": {'
        for client in self.clients:
            namedyet = False
            for attr in Store._safe_attr_names(client):
                if attr in client.__store_dirty_attrs.keys():
                    if not namedyet:
                        result += ('Client %s:%s: {' % (client, Store.id(client)))
                        namedyet = True
                    result += ('%10s: %s,' % (attr, client.__dict__[attr]))
            if namedyet:
                result += '}\n'
        result += '}'
        return result

    def save_indexed(self, index_name, key, value, *subj):
        'Save the given (new) object as an indexed node'
        if self.readonly:
            raise RuntimeError('Attempt to save an object to a read-only store')
        if not isinstance(subj, tuple) and not isinstance(subj, list):
            subj = (subj,)
        for obj in subj:
            self._register(obj, neo4j.Node(**Store.safe_attrs(obj))
            ,   index=index_name, key=key, value=value, unique=False)

    def save_unique(self, index_name, key, value, subj):
        'Save the given new object as a uniquely indexed node'
        self.save_indexed(index_name, key, value, subj)
        # Override save_indexed's judgment that it's not unique...
        subj.__store_index_unique = True

    def save(self, subj, node=None):
        '''Save an object:
            - into a new node
            - into an existing node

            It will be indexed if its class is a known indexed class
                not indexed if its class is not a known indexed class

            If the index is known to be a unique index, then it will
            be saved unique - otherwise it won't be unique
        '''
        if self.readonly:
            raise RuntimeError('Attempt to save an object to a read-only store')
        if node is not None:
            if subj in self.clients:
                raise ValueError('Cannot save existing node into a new node')
            self._register(subj, node=node)
            return

        # Figure out all the indexed stuff...
        cls = subj.__class__
        if not cls.__name__ in self.classkeymap:
            # Not an indexed object...
            if subj not in self.clients:
                self._register(subj, neo4j.Node(**Store.safe_attrs(subj)))
            return subj
        (index, key, value) = self._get_idx_key_value(cls, subj.__dict__)

        # Now save it...
        if self.is_uniqueindex(index):
            self.save_unique(index, key, value, subj)
        else:
            self.save_indexed(index, key, value, subj)
        return subj

    def delete(self, subj):
        'Delete the saved object and all its relationships from the database'
        if not hasattr(subj, '_Store__store_node'):
            raise ValueError('Object not associated with the Store system')
        if self.readonly:
            raise RuntimeError('Attempt to delete an object from a read-only store')
        node = subj.__store_node
        if not node.bound:
            raise ValueError('Node cannot be abstract')
        self.separate(subj)
        self.separate_in(subj)
        self.deletions.append(subj)

    def refresh(self, subj):
        'Refresh the information in the given object from the database'
        node = self.db.node(subj.__store_node._id)
        return self._construct_obj_from_node(node, subj.__class__)


    def load_indexed(self, index_name, key, value, cls):
        '''
        Return the specified set of 'cls' objects from the given index
        ---------
        Parameters:
        index_name - name of index to retrieve objects from
        key        - key value of nodes to be retrieved
        value      - 'value' of nodes to be retrieved
        cls        - a class to construct -- or a function to call
                     which constructs the desired object
        '''

        idx = self.db.legacy.get_index(neo4j.Node, index_name)
        nodes = idx.get(key, value)
        #print ('idx["%s",%s].get("%s", "%s") => %s' % (index_name, idx, key, value, nodes))
        ret = []
        for node in nodes:
            ret.append(self._construct_obj_from_node(node, cls))
        #print ('load_indexed: returning %s' % ret[0].__dict__)
        return ret

    def load(self, cls, **clsargs):
        '''Load a pre-existing object from its constructor arguments.
        '''
        if not cls.__name__ in self.classkeymap:
            print >> sys.stderr, (self.classkeymap)
            raise ValueError("Class [%s] does not have a known index [%s]"
            %   (cls.__name__, self.classkeymap))
        try:
            (index_name, idxkey, idxvalue) = self._get_idx_key_value(cls, clsargs, subj=clsargs)
        except KeyError:
            # On rare occasions, constructors create some default "unique" values
            # which don't appear as arguments, then the call above fails with KeyError.
            # The rest of the time, just using subj=clsargs is cheaper...
            # There are no cases where it produces different results.
            # If we're called by load_or_save() it will call the constructor again,
            # so it seems good to avoid that.
            subj = self.save(self.callconstructor(cls, clsargs))
            (index_name, idxkey, idxvalue) = self._get_idx_key_value(cls, clsargs, subj=subj)
        if not self.is_uniqueindex(index_name):
            raise ValueError("Class [%s] is not a unique indexed class" % cls)

        # See if we can find this node in memory somewhere...
        ret = self._localsearch(cls, idxkey, idxvalue)
        if ret is not None:
            return ret

        node = self.db.legacy.get_indexed_node(index_name, idxkey, idxvalue)
        if node is not None:
            return self._construct_obj_from_node(node, cls)
        return None

    def load_or_create(self, cls, **clsargs):
        '''Analogous to 'save' - for loading an object or creating it if it
        doesn't exist
        '''
        obj = self.load(cls, **clsargs)
        if obj is not None:
            return obj
        return self.save(self.callconstructor(cls, clsargs))


    def relate(self, subj, rel_type, obj, properties=None):
        '''Define a 'rel_type' relationship subj-[:rel_type]->obj'''
        assert not isinstance(obj, str)
        if self.readonly:
            raise RuntimeError('Attempt to relate objects in a read-only store')
        self.newrels.append({'from':subj, 'to':obj, 'type':rel_type, 'props':properties})
        if Store.debug:
            print >> sys.stderr, 'NEW RELATIONSHIP FROM %s to %s' % (subj, obj)
            if not Store.is_abstract(subj):
                print >> sys.stderr, 'FROM id is %s' % Store.id(subj)
            if not Store.is_abstract(obj):
                print >> sys.stderr, 'TO id is %s' % Store.id(obj)

    def relate_new(self, subj, rel_type, obj, properties=None):
        '''Define a 'rel_type' relationship subj-[:rel_type]->obj'''
        subjnode = subj.__store_node
        objnode  = obj.__store_node

        # Check for relationships created in this transaction...
        for rel in self.newrels:
            if rel['from'] is subj and rel['to'] is obj and rel['type'] == rel_type:
                return
        # Check for pre-existing relationships
        if objnode.bound and subjnode.bound:
            rels = [rel for rel in subjnode.match_outgoing(rel_type, objnode)]
            if len(rels) > 0:
                return
        self.relate(subj, rel_type, obj, properties)

    def separate(self, subj, rel_type=None, obj=None):
        'Separate nodes related by the specified relationship type'
        fromnode = subj.__store_node
        if not fromnode.bound:
            raise ValueError('Subj Node cannot be abstract')
        if obj is not None:
            obj = obj.__store_node
            if not obj.bound:
                raise ValueError('Obj Node cannot be abstract')

        # No errors - give it a shot!
        rels = subj.__store_node.match_outgoing(rel_type, obj)
        for rel in rels:
            #print ('DELETING RELATIONSHIP %s of type %s: %s' % (rel._id, rel_type, rel))
            if obj is not None:
                assert rel.end_node._id == obj._id
            self.deletions.append(rel)

    def separate_in(self, subj, rel_type=None, obj=None):
        'Separate nodes related by the specified relationship type'
        fromnode = subj.__store_node
        if not fromnode.bound:
            raise ValueError('Node cannot be abstract')
        if obj is not None:
            obj = obj.__store_node
            if not obj.bound:
                raise ValueError('Node cannot be abstract')

        # No errors - give it a shot!
        rels = subj.__store_node.match_incoming(rel_type)
        for rel in rels:
            self.deletions.append(rel)

    def load_related(self, subj, rel_type, cls):
        'Load all outgoing-related nodes with the specified relationship type'
        # It would be really nice to be able to filter on relationship properties
        # All it would take would be to write a little Cypher query
        # Of course, that still leaves the recently-created case unhandled...

        if Store.is_abstract(subj):
            # @TODO Should search recently created relationships...
            #raise ValueError('Node to load related to cannot be abstract')
            return
        rels = subj.__store_node.match_outgoing(rel_type)
        for rel in rels:
            yield self._construct_obj_from_node(rel.end_node, cls)

    def load_in_related(self, subj, rel_type, cls):
        'Load all incoming-related nodes with the specified relationship type'
<<<<<<< HEAD
        # It would be really nice to be able to filter on relationship properties
        # All it would take would be to write a little Cypher query
        # Of course, that still leaves the recently-created case unhandled...
        if subj.__store_node.is_abstract:
            # @TODO Should search recently created relationships...
=======
        if not subj.__store_node.bound:
>>>>>>> f7bba762
            raise ValueError('Node to load related from cannot be abstract')
        rels = subj.__store_node.match_incoming(rel_type)
        for rel in rels:
            yield (self._construct_obj_from_node(rel.start_node, cls))

    def load_cypher_nodes(self, querystr, cls, params=None, maxcount=None, debug=False):
        '''Execute the given query that yields a single column of nodes
        all of the same Class (cls) and yield each of those Objects in turn
        through an iterator (generator)'''
        count = 0
        if params is None:
            params = {}
        if debug:
            print >> sys.stderr, 'Starting query %s(%s)' % (query, params)
        for row in self.db.cypher.stream(querystr, **params):
            if debug:
                print >> sys.stderr, 'Received Row from stream: %s' % (row)
            for key in row.__producer__.columns:
                if debug:
                    print >> sys.stderr, 'looking for column %s' % (key)
                node = getattr(row, key)
                if node is None:
                    if debug:
                        print >> sys.stderr, 'getattr(%s) failed' % key
                    continue
                yval = self.constructobj(cls, node)
                if debug:
                    print >> sys.stderr, 'yielding row %d (%s)' % (count, yval)
                yield yval
            count += 1
            if maxcount is not None and count >= maxcount:
                if debug:
                    print >> sys.stderr, 'quitting on maxcount (%d)' % count
                break
        if debug:
            print >> sys.stderr, 'quitting on end of query output (%d)' % count
        return

    def load_cypher_node(self, query, cls, params=None):
        'Load a single node as a result of a Cypher query'
        if params is None:
            params = {}
        nodes = self.load_cypher_nodes(query, cls, params, maxcount=1)
        for node in nodes:
            return node
        return None

    def load_cypher_query(self, querystr, clsfact, params=None, maxcount=None):
        '''Iterator returning results from a query translated into classes, and so on
        Each iteration returns a namedtuple with node fields as classes, etc.
        Note that 'clsfact' must be a class "factory" capable of translating any
        type of node encountered into the corresponding objects.
        Return result is a generator.
        '''
        count = 0
        if params is None:
            params = {}
        rowfields = None
        rowclass = None
        for row in self.db.cypher.stream(querystr, **params):
            if rowfields is None:
                rowfields = row.__producer__.columns
                rowclass = namedtuple('FilteredRecord', rowfields)
            yieldval = []
            for attr in rowfields:
                value = getattr(row, attr)
                if isinstance(value, neo4j.Node):
                    obj = self.constructobj(clsfact, value)
                    yieldval.append(obj)
                elif isinstance(value, neo4j.Relationship):
                    yieldval.append('RelationshipsNotYetSupported - Sorry :-(')
                elif isinstance(value, neo4j.Path):
                    yieldval.append('PathsNotYetSupported - Sorry :-(')
                else:
                    # Integers, strings, None, etc.
                    yieldval.append(value)
            count += 1
            if maxcount is not None and count > maxcount:
                return
            yield rowclass._make(yieldval)

    @property
    def transaction_pending(self):
        'Return True if we have pending transaction work that needs flushing out'
        return (len(self.clients) + len(self.newrels) + len(self.deletions)) > 0

    @staticmethod
    def callconstructor(constructor, kwargs):
        'Call a constructor (or function) in a (hopefully) correct way'
        try:
            # unused variable
            # pylint: disable=W0612
            args, unusedvarargs, varkw, unuseddefaults = inspect.getargspec(constructor)
        except TypeError:
            args, unusedvarargs, varkw, unuseddefaults = inspect.getargspec(constructor.__init__)
        newkwargs = {}
        extraattrs = {}
        if varkw:
            newkwargs = kwargs
        else:
            for arg in kwargs.keys():
                if arg in args:
                    newkwargs[arg] = kwargs[arg]
                else:
                    extraattrs[arg] = kwargs[arg]
        ret = constructor(**newkwargs)


        # Make sure the attributes match the desired values
        for attr in kwargs.keys():
            kwa = kwargs[attr]
            if attr in extraattrs:
                if not hasattr(ret, attr) or getattr(ret, attr) != kwa:
                    #print >> sys.stderr, 'SETTING EXTRA ATTR %s to %s' % (attr, kwa)
                    object.__setattr__(ret, attr, kwa)
            elif not hasattr(ret, attr) or getattr(ret, attr) is None:
                # If the constructor set this attribute to a value, but it doesn't match the db
                # then we let it stay as the constructor set it
                # We gave this value to the constructor as a keyword argument.
                # Sometimes constructors need to do that...
                #print >> sys.stderr, 'SETTING ATTR %s to %s' % (attr, kwa)
                object.__setattr__(ret, attr, kwa)
        return ret

    def constructobj(self, constructor, node):
        'Create/construct an object from a Graph node'
        kwargs = node.get_properties()
        #print >> sys.stderr, 'constructobj NODE PROPERTIES', kwargs
        subj = Store.callconstructor(constructor, kwargs)
        #print >> sys.stderr, 'constructobj CONSTRUCTED NODE ', subj
        cls = subj.__class__
        (index_name, idxkey, idxvalue) = self._get_idx_key_value(cls,  {}, subj=subj)
        if not self.is_uniqueindex(index_name):
            raise ValueError("Class 'cls' must be a unique indexed class [%s]", cls)
        local = self._localsearch(cls, idxkey, idxvalue)
        if local is not None:
            return local
        else:
            self._register(subj, node=node)
            return subj

    @staticmethod
    def _safe_attr_names(subj):
        'Return the list of supported attribute names from the given object'
        ret = []
        for attr in subj.__dict__.keys():
            if attr[0] == '_':
                continue
            ret.append(attr)
        return ret

    @staticmethod
    def safe_attrs(subj):
        'Return a dictionary of supported attributes from the given object'
        ret = {}
        for attr in Store._safe_attr_names(subj):
            ret[attr] = subj.__dict__[attr]
        return ret

    @staticmethod
    def _proper_attr_value(obj, attr):
        'Ensure that the value being set is acceptable to neo4j.Node objects'
        value = getattr(obj, attr)
        if isinstance(value, (str, unicode, float, int, long, list, tuple)):
            return value
        else:
            raise ValueError("Attr %s of object %s of type %s isn't really acceptable"
            %   (attr, obj, type(value)))


    @staticmethod
    def _storesetattr(objself, name, value):
        '''
        Does a setattr() - and marks changed attributes "dirty".  This
        permits us to know when attributes change, and automatically
        include them in the next transaction.
        This is a GoodThing.
        '''

        if name[0] != '_':
            if hasattr(objself, '_Store__store_dirty_attrs'):
                try:
                    if getattr(objself, name) == value:
                        return
                except AttributeError:
                    pass
                if objself.__store.readonly:
                    print >> sys.stderr, ('Caught %s being set to %s!' % (name, value))
                    raise RuntimeError('Attempt to set attribute %s using a read-only store' % name)
                if hasattr(value, '__iter__') and len(value) == 0:
                    raise ValueError(
                    'Attempt to set attribute %s to empty array (Neo4j limitation)' % name)

                objself.__store_dirty_attrs[name] = True
                objself.__store.clients[objself] = True
        object.__setattr__(objself, name, value)

    @staticmethod
    def _update_node_from_obj(subj):
        'Update the node from its paired object'
        node = subj.__store_node
        for attr in subj.__store_dirty_attrs.keys():
            #print >> sys.stderr, ('Setting node["%s"] to %s' % (attr, getattr(subj, attr)))
            node[attr] = Store._proper_attr_value(subj, attr)
        subj.__store_dirty_attrs = {}

    def _update_obj_from_node(self, subj):
        'Update an object from its paired node - preserving "dirty" attributes'
        node = subj.__store_node
        nodeprops = node.get_properties()
        remove_subj = subj not in self.clients
        for attr in nodeprops.keys():
            pattr = nodeprops[attr]
            if attr in subj.__store_dirty_attrs:
                remove_subj = False
                continue
            #print >> sys.stderr, ('Setting obj["%s"] to %s' % (attr, pattr))
            # Avoid getting it marked as dirty...
            object.__setattr__(subj, attr, pattr)
        if remove_subj and subj in self.clients:
            del self.clients[subj]

        # Make sure everything in the object is in the Node...
        for attr in Store._safe_attr_names(subj):
            if attr not in nodeprops:
                subj.__store_dirty_attrs[attr] = True
                self.clients[subj] = True

    def reset_stats(self):
        'Reset all our statistical counters and timers'
        self.stats = {}
        for statname in ('nodecreate', 'relate', 'separate', 'index', 'attrupdate'
        ,       'index', 'nodedelete', 'addlabels'):
            self.stats[statname] = 0
        self.stats['lastcommit'] = None
        self.stats['totaltime'] = timedelta()

    def _bump_stat(self, statname, increment=1):
        'Increment the given statistic by the given increment - default increment is 1'
        self.stats[statname] += increment

    def _get_idx_key_value(self, cls, attrdict, subj=None):
        'Return the appropriate key/value pair for an object of a particular class'
        kmap = self.classkeymap[cls.__name__]
        #print ('GET_IDX_KEY_VALUE: attrdict', attrdict)
        #if subj is not None:
            #print ('GET_IDX_KEY_VALUE: subj.__dict___', subj.__dict__)
        if 'kattr' in kmap:
            kk = kmap['kattr']
            if hasattr(subj, kk):
                #print ('SUBJ.__dict__:%s, kk=%s' % (subj.__dict__, kk))
                key = getattr(subj, kk)
            else:
                #print ('ATTRDICT:%s, kk=%s' % (attrdict, kk))
                key = attrdict[kk]
        else:
            key = kmap['key']

        if 'vattr' in kmap:
            kv = kmap['vattr']
            if hasattr(subj, kv):
                value = getattr(subj, kv)
                #print ('KV SUBJ.__dict__:%s, kv=%s' % (subj.__dict__, kv))
            else:
                #print ('KV ATTRDICT:%s, kv=%s' % (attrdict, kv))
                value = attrdict[kv]
        else:
            value = kmap['value']
        return (self.classkeymap[cls.__name__]['index'], key, value)


    def _localsearch(self, cls, idxkey, idxvalue):
        '''Search the 'client' array and the weaknoderefs to see if we can find
        the requested object before going to the database'''

        classname = cls.__name__
        kmap = self.classkeymap[classname]
        searchlist = {}
        if 'kattr' in kmap:
            searchlist[kmap['kattr']] = idxkey
        if 'vattr' in kmap:
            searchlist[kmap['vattr']] = idxvalue


        searchset = self.clients.keys()
        for weakclient in self.weaknoderefs.values():
            client = weakclient()
            if client is not None and client not in self.clients:
                searchset.append(client)

        for client in searchset:
            if client.__class__ != cls:
                continue
            found = True
            for attr in searchlist.keys():
                if not hasattr(client, attr) or getattr(client, attr) != searchlist[attr]:
                    found = False
                    break
            if found:
                assert hasattr(client, '_Store__store_node')
                return client
        return None

    def _construct_obj_from_node(self, node, cls):
        'Construct an object associated with the given node'
        # Do we already have a copy of an object that goes with this node somewhere?
        # If so, we need to update and return it instead of creating a new object
        nodeid = node._id
        if nodeid in self.weaknoderefs:
            subj = self.weaknoderefs[nodeid]()
            if subj is None:
                del self.weaknoderefs[nodeid]
            else:
                # Yes, we have a copy laying around somewhere - update it...
                #print >> sys.stderr, ('WE HAVE NODE LAYING AROUND...', node.get_properties())
                self._update_obj_from_node(subj)
                return subj
        #print >> sys.stderr, 'NODE ID: %d, node = %s' % (node._id, str(node))
        retobj = Store.callconstructor(cls, node.get_properties())
        return self._register(retobj, node=node)

    def _register(self, subj, node=None, index=None, unique=None, key=None, value=None):
        'Register this object with a Node, so we can track it for updates, etc.'

        if not isinstance(subj, object):
            raise(ValueError('Instances registered with Store class must be subclasses of object'))
        assert not hasattr(subj, '_Store__store')
        assert subj not in self.clients
        self.clients[subj] = True
        subj.__store = self
        subj.__store_node = node
        subj.__store_batchindex = None
        subj.__store_index = index
        subj.__store_index_key = key
        subj.__store_index_value = value
        subj.__store_index_unique = unique
        subj.__store_dirty_attrs = {}
        if subj.__class__ not in self.classes:
            subj.__class__.__setattr__ = Store._storesetattr
            self.classes[subj.__class__] = True
        if node is not None and node.bound:
            if node._id in self.weaknoderefs:
                weakling = self.weaknoderefs[node._id]()
                if weakling is None:
                    del self.weaknoderefs[node._id]
                else:
                    print >> sys.stderr, ('OOPS! - already here... self.weaknoderefs'
                    ,   weakling, weakling.__dict__)
            assert not node._id in self.weaknoderefs or self.weaknoderefs[node._id] is None
            self.weaknoderefs[node._id] = weakref.ref(subj)
        if node is not None:
            if 'post_db_init' in dir(subj):
                subj.post_db_init()
            if not node.bound:
                # Create an event to commemorate the creation of the new database object
                AssimEvent(subj, AssimEvent.CREATEOBJ)

        return subj

    def _new_nodes(self):
        'Return the set of newly created nodes for this transaction'
        ret = []
        for client in self.clients:
            if Store.is_abstract(client) and hasattr(client, '_Store__store_node'):
                node = client.__store_node
                ret.append((client, node))
        return ret


    @staticmethod
    def node(subj):
        'Returns the neo4j.Node associated with the given object'
        return subj.__store_node

    #
    #   Except for commit() and abort(), all member functions from here on
    #   construct the batch job from previous requests
    #

    def _batch_construct_create_nodes(self):
        'Construct batch commands for all the new objects in this batch'
        for pair in self._new_nodes():
            (subj, node) = pair
            Store._update_node_from_obj(subj)
            subj.__store_batchindex = self.batchindex
            if Store.debug:
                print >> sys.stderr, ('====== Performing batch.create(%d: %s) - for new node'
                %   (self.batchindex, str(node)))
            self.batchindex += 1
            self._bump_stat('nodecreate')
            self.batch.create(node)

    def _batch_construct_add_labels(self):
        'Construct batch commands for all the labels to be added for this batch'
        for pair in self._new_nodes():
            (subj, node) = pair
            self.batchindex += 1
            cls = subj.__class__
            if False and hasattr(cls, '__meta_labels__'):
                print >> sys.stderr, '=====================ADDING LABELS for', type(subj), cls.__meta_labels__()
                self._bump_stat('addlabels')
                self.batch.add_labels(node, cls.__meta_labels__())

    def _batch_construct_relate_nodes(self):
        'Construct the batch commands to create the requested relationships'
        for rel in self.newrels:
            fromobj = rel['from']
            toobj = rel['to']
            fromnode = fromobj.__store_node
            tonode = toobj.__store_node
            reltype = rel['type']
            props = rel['props']
            if not fromnode.bound:
                fromnode = fromobj.__store_batchindex
            if not tonode.bound:
                tonode = toobj.__store_batchindex
            if props is None:
                absrel = neo4j.Relationship(fromnode, reltype, tonode)
            else:
                absrel = neo4j.Relationship(fromnode, reltype, tonode, **props)
            # Record where this relationship will show up in batch output
            # No harm in remembering this until transaction end...
            rel['seqno'] = self.batchindex
            rel['abstract'] = absrel
            self.batchindex += 1
            if Store.debug:
                print >> sys.stderr, ('==== Performing batch.create(%s): node relationships' % absrel)
            self._bump_stat('relate')
            if Store.debug:
                print >> sys.stderr, ('ADDING rel %s' % absrel)
            self.batch.create(absrel)

    def _batch_construct_deletions(self):
        'Construct batch commands for removing relationships or nodes'
        delrels = {}
        delnodes = {}
        for relorobj in self.deletions:
            if isinstance(relorobj, neo4j.Relationship):
                relid = relorobj._id
                if relid not in delrels:
                    if Store.debug:
                        print >> sys.stderr, ('DELETING rel %d: %s' % (relorobj._id, relorobj))
                    self._bump_stat('separate')
                    self.batch.delete(relorobj)
                    delrels[relid] = True
            else:
                # Then it must be a node-related object...
                node = relorobj.__store_node
                nodeid = node._id
                if nodeid in delnodes:
                    continue
                if nodeid in self.weaknoderefs:
                    del self.weaknoderefs[nodeid]
                # disconnect it from the database
                for attr in relorobj.__dict__.keys():
                    if attr.startswith('_Store__store'):
                        delattr(relorobj, attr)
                if Store.debug:
                    print >> sys.stderr, ('DELETING node %s' % node)
                self._bump_stat('nodedelete')
                self.batch.delete(node)
                delnodes[relid] = True


    def _batch_construct_new_index_entries(self):
        'Construct batch commands for adding newly created nodes to the indexes'
        for pair in self._new_nodes():
            subj = pair[0]
            if subj.__store_index is not None:
                idx, key, value = self._compute_batch_index(subj)
                if subj.__store_index_unique:
                    if Store.debug:
                        print >> sys.stderr,('add_to_index[_or_fail]: node %s; index %s("%s","%s")'
                            % (subj.__store_batchindex, idx, key, value))
                    vers = (  int(self.db.neo4j_version[0])*100
                            + int(self.db.neo4j_version[1])*10
                            + int(self.db.neo4j_version[2]))
                    if vers >= 210:
                        # Work around bug in add_to_index_or_fail()...
                        self.batch.add_to_index(neo4j.Node, idx, key, value
                        ,   subj.__store_batchindex)
                    else:
                        self.batch.add_to_index_or_fail(neo4j.Node, idx, key, value
                        ,   subj.__store_batchindex)
<<<<<<< HEAD

=======
>>>>>>> f7bba762
                else:
                    if Store.debug:
                        print >> sys.stderr, ('add_to_index: node %s added to index %s(%s,%s)' %
                            (subj.__store_batchindex, idx, key, value))
                    self.batch.add_to_index(neo4j.Node, idx, key, value
                    ,   subj.__store_batchindex)

    def _compute_batch_index(self, subj):
        '''
        Compute index information for a new node
        '''
        idx = self.db.legacy.get_index(neo4j.Node, subj.__store_index)
        key = subj.__store_index_key
        value = subj.__store_index_value
        self.index_entry_count += 1
        self._bump_stat('index')
        return (idx, key, value)

    def _batch_construct_node_updates(self):
        'Construct batch commands for updating attributes on "old" nodes'
        clientset = {}
        for subj in self.clients:
            assert not subj in clientset
            clientset[subj] = True
            node = subj.__store_node
            if not node.bound:
                continue
            for attr in subj.__store_dirty_attrs.keys():
                # Each of these items will return None in the HTTP stream...
                self.node_update_count += 1
                self._bump_stat('attrupdate')
                setattr(node, attr, Store._proper_attr_value(subj, attr))
                if Store.debug:
                    print >> sys.stderr, ('Setting property %s of node %d to %s' % (attr
                    ,       node._id, Store._proper_attr_value(subj, attr)))
                    if Store.log:
                        Store.log.debug('Setting property %s of %d to %s' % (attr
                        ,       node._id, Store._proper_attr_value(subj, attr)))
                self.batch.set_property(node, attr, Store._proper_attr_value(subj, attr))

    def abort(self):
        'Clear out any currently pending transaction work - start fresh'
        if self.batch is not None:
            self.batch = None
        self.batchindex = 0
        for subj in self.clients:
            subj.__store_dirty_attrs = {}
        self.clients = {}
        self.newrels = []
        self.deletions = []
        # Clean out dead node references
        for nodeid in self.weaknoderefs.keys():
            subj = self.weaknoderefs[nodeid]()
            if subj is None or not hasattr(subj, '_Store__store_node'):
                del self.weaknoderefs[nodeid]

    def commit(self):
        '''Commit all the changes we've created since our last transaction'''
        if Store.debug:
            print >> sys.stderr, ('COMMITTING THIS THING:', str(self))
        if self.batch is None:
            self.batch = py2neo.legacy.LegacyWriteBatch(self.db)
        self.batchindex = 0
        self._batch_construct_create_nodes()        # These return new nodes in batch return result
        self._batch_construct_relate_nodes()        # These return new relationships
        self._batch_construct_new_index_entries()   # These return the objects indexed
        self._batch_construct_node_updates()        # These return None
        self._batch_construct_add_labels()          # Not sure what these return
        self._batch_construct_deletions()           # These return None
        if Store.debug:
            print >> sys.stderr, ('Batch Updates constructed: Committing THIS THING:', str(self))
            if Store.log:
                Store.log.debug('Batch Updates constructed: Committing THIS THING: %s'
                %   str(self))
        start = datetime.now()
        try:
            submit_results = self.batch.submit()
        except GraphError as e:
            print >> sys.stderr, ('FAILED TO COMMIT THIS THING:', str(self))
            print >> sys.stderr, self
            print >> sys.stderr, ('BatchError: %s' % e)
            raise e
        if Store.debug:
            print >> sys.stderr, 'SUBMIT RESULTS FOLLOW:'
            for result in submit_results:
                print >> sys.stderr, 'SUBMITRESULT:', type(result), result
        end = datetime.now()
        diff = end - start
        self.stats['lastcommit'] = diff
        self.stats['totaltime'] += diff

        # Save away (update) any newly created nodes...
        for pair in self._new_nodes():
            # unused variable
            # pylint: disable=W0612
            (subj, unused) = pair
            index = subj.__store_batchindex
            if Store.debug:
                print >> sys.stderr, 'LOOKING at new node with batch index %d' % index
            newnode = submit_results[index]
            if Store.debug:
                raise ValueError('debug')
                print >> sys.stderr, 'NEW NODE looks like %s' % str(newnode)
                print >> sys.stderr, 'SUBJ (our copy) looks like %s' % str(subj)
                print >> sys.stderr, ('NEONODE (their copy) looks like %d, %s'
                %       (newnode._id, str(newnode.get_properties())))
            # This 'subj' used to have an abstract node, now it's concrete
            subj.__store_node = newnode
            self.weaknoderefs[newnode._id] = weakref.ref(subj)
            for attr in newnode.get_properties():
                if not hasattr(subj, attr):
                    print >> sys.stderr, ("OOPS - we're missing attribute %s" % attr)
                elif getattr(subj, attr) != newnode[attr]:
                    print >> sys.stderr, ("OOPS - attribute %s is %s and should be %s" \
                    %   (attr, getattr(subj, attr), newnode[attr]))
        self.abort()
        return submit_results

    def clean_store(self):
        '''Clean out all the objects we used to have in our store - afterwards we
        have none associated with this Store'''
        for nodeid in self.weaknoderefs:
            obj = self.weaknoderefs[nodeid]()
            if obj is not None:
                for attr in obj.__dict__.keys():
                    if attr.startswith('_Store__store'):
                        delattr(obj, attr)
        self.weaknoderefs = {}
        self.abort()

if __name__ == "__main__":
    # I'm not too concerned about this test code...
    # R0914:923,4:testme: Too many local variables (17/15)
    # pylint: disable=R0914
    def testme():
        'A little test code...'

        # Must be a subclass of 'object'...
        # pylint: disable=R0903
        class Drone(object):
            'This is a Class docstring'
            def __init__(self, a=None, b=None, name=None):
                'This is a doc string'
                self.a = a
                self.b = b
                self.name = name
            def foo_is_blacklisted(self):
                'This is a doc string too'
                return 'a=%s b=%s name=%s' % (self.a, self.b, self.name)

            @classmethod
            def __meta_labels__(cls):
                return ['Class_%s' % cls.__name__]

        ourdb = neo4j.Graph()
        ourdb.legacy.get_or_create_index(neo4j.Node, 'Drone')
        dbvers = ourdb.neo4j_version
        # Clean out the database
        if dbvers[0] >= 2:
            qstring = 'start n=node(*) optional match n-[r]-() where id(n) <> 0 delete n,r'
        else:
            qstring = 'start n=node(*) match n-[r?]-() where id(n) <> 0 delete n,r'
        ourdb.cypher.run(qstring)
        # Which fields of which types are used for indexing
        classkeymap = {
            Drone:   # this is for the Drone class
                {'index':   'Drone',    # The index name for this class is 'Drone'
                'key':      'Drone',    # The key field is a constant - 'Drone'
                'vattr':    'name'      # The value field is an attribute - 'name'
                }
        }
        # uniqueindexmap and classkeymap are optional, but make save() much more convenient

        store = Store(ourdb, uniqueindexmap={'Drone': True}, classkeymap=classkeymap)
        DRONE = 'Drone121'

        # Construct an initial Drone
        #   fred = Drone(a=1,b=2,name=DRONE)
        #   store.save(fred)    # Drone is a 'known' type, so we know which fields are index key(s)
        #
        #   load_or_create() is the preferred way to create an object...
        #
        fred = store.load_or_create(Drone, a=1, b=2, name=DRONE)

        assert fred.a == 1
        assert fred.b == 2
        assert fred.name == DRONE
        assert not hasattr(fred, 'c')
        # Modify some fields -- add some...
        fred.a = 52
        fred.c = 3.14159
        assert fred.a == 52
        assert fred.b == 2
        assert fred.name == DRONE
        assert fred.c > 3.14158 and fred.c < 3.146
        # Create some relationships...
        rellist = ['ISA', 'WASA', 'WILLBEA']
        for rel in rellist:
            store.relate(fred, rel, fred)
        # These should have no effect - but let's make sure...
        for rel in rellist:
            store.relate_new(fred, rel, fred)
        store.commit()  # The updates have been captured...
        print >> sys.stderr, ('Statistics:', store.stats)

        assert fred.a == 52
        assert fred.b == 2
        assert fred.name == DRONE
        assert fred.c > 3.14158 and fred.c < 3.146

        #See if the relationships 'stuck'...
        for rel in rellist:
            ret = store.load_related(fred, rel, Drone)
            ret = [elem for elem in ret]
            assert len(ret) == 1 and ret[0] is fred
        for rel in rellist:
            ret = store.load_in_related(fred, rel, Drone)
            ret = [elem for elem in ret]
            assert len(ret) == 1 and ret[0] is fred
        assert fred.a == 52
        assert fred.b == 2
        assert fred.name == DRONE
        assert fred.c > 3.14158 and fred.c < 3.146
        print >> sys.stderr, (store)
        assert not store.transaction_pending

        #Add another new field
        fred.x = 'malcolm'
        store.dump_clients()
        print >> sys.stderr, ('store:', store)
        assert store.transaction_pending
        store.commit()
        print >> sys.stderr, ('Statistics:', store.stats)
        assert not store.transaction_pending
        assert fred.a == 52
        assert fred.b == 2
        assert fred.name == DRONE
        assert fred.c > 3.14158 and fred.c < 3.146
        assert fred.x == 'malcolm'

        # Check out load_indexed...
        newnode = store.load_indexed('Drone', 'Drone', fred.name, Drone)[0]
        print >> sys.stderr, ('LoadIndexed NewNode: %s %s' % (newnode, store.safe_attrs(newnode)))
        # It's dangerous to have two separate objects which are the same thing be distinct
        # so we if we fetch a node, and one we already have, we get the original one...
        assert fred is newnode
        if store.transaction_pending:
            print >> sys.stderr, ('UhOh, we have a transaction pending.')
            store.dump_clients()
            assert not store.transaction_pending
        assert newnode.a == 52
        assert newnode.b == 2
        assert newnode.x == 'malcolm'
        store.separate(fred, 'WILLBEA')
        assert store.transaction_pending
        store.commit()
        print >> sys.stderr, ('Statistics:', store.stats)

        # Test a simple cypher query...
        qstr = "START d=node:Drone('*:*') RETURN d"
        qnode = store.load_cypher_node(qstr, Drone) # Returns a single node
        print >> sys.stderr, ('qnode=%s' % qnode)
        assert qnode is fred
        qnodes = store.load_cypher_nodes(qstr, Drone) # Returns iterable
        qnodes = [qnode for qnode in qnodes]
        assert len(qnodes) == 1
        assert qnode is fred

        # See if the now-separated relationship went away...
        rels = store.load_related(fred, 'WILLBEA', Drone)
        rels = [rel for rel in rels]
        assert len(rels) == 0
        store.refresh(fred)
        store.delete(fred)
        assert store.transaction_pending
        store.commit()

        # When we delete an object from the database, the  python object
        # is disconnected from the database...
        assert not hasattr(fred, '_Store__store_node')
        assert not store.transaction_pending

        print >> sys.stderr, ('Statistics:', store.stats)
        print >> sys.stderr, ('Final returned values look good!')


    Store.debug = False
    testme()<|MERGE_RESOLUTION|>--- conflicted
+++ resolved
@@ -468,15 +468,10 @@
 
     def load_in_related(self, subj, rel_type, cls):
         'Load all incoming-related nodes with the specified relationship type'
-<<<<<<< HEAD
-        # It would be really nice to be able to filter on relationship properties
+        if not subj.__store_node.bound:
         # All it would take would be to write a little Cypher query
         # Of course, that still leaves the recently-created case unhandled...
-        if subj.__store_node.is_abstract:
             # @TODO Should search recently created relationships...
-=======
-        if not subj.__store_node.bound:
->>>>>>> f7bba762
             raise ValueError('Node to load related from cannot be abstract')
         rels = subj.__store_node.match_incoming(rel_type)
         for rel in rels:
@@ -961,10 +956,7 @@
                     else:
                         self.batch.add_to_index_or_fail(neo4j.Node, idx, key, value
                         ,   subj.__store_batchindex)
-<<<<<<< HEAD
-
-=======
->>>>>>> f7bba762
+
                 else:
                     if Store.debug:
                         print >> sys.stderr, ('add_to_index: node %s added to index %s(%s,%s)' %
