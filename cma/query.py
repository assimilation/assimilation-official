#!/usr/bin/env python
# vim: smartindent tabstop=4 shiftwidth=4 expandtab number
#
# This file is part of the Assimilation Project.
#
# Author: Alan Robertson <alanr@unix.sh>
# Copyright (C) 2013 - Assimilation Systems Limited
#
# Free support is available from the Assimilation Project community - http://assimproj.org
# Paid support is available from Assimilation Systems Limited - http://assimilationsystems.com
#
# The Assimilation software is free software: you can redistribute it and/or modify
# it under the terms of the GNU General Public License as published by
# the Free Software Foundation, either version 3 of the License, or
# (at your option) any later version.
#
# The Assimilation software is distributed in the hope that it will be useful,
# but WITHOUT ANY WARRANTY; without even the implied warranty of
# MERCHANTABILITY or FITNESS FOR A PARTICULAR PURPOSE.  See the
# GNU General Public License for more details.
#
# You should have received a copy of the GNU General Public License
# along with the Assimilation Project software.  If not, see http://www.gnu.org/licenses/
#
#
'''
This module provides classes associated with querying - including providing metadata
about these queries for the client code.
'''
import os
from py2neo import neo4j
from graphnodes import GraphNode, RegisterGraphClass
from AssimCclasses import pyConfigContext, pyNetAddr
from AssimCtypes import ADDR_FAMILY_IPV6, ADDR_FAMILY_IPV4, ADDR_FAMILY_802
from assimjson import JSONtree

@RegisterGraphClass
class ClientQuery(GraphNode):
    '''This class defines queries which can be requested from clients (typically JavaScript)
    The output of all queries is JSON - as filtered by our security mechanism
    '''
    node_query_url = "/doquery/GetaNodeById"
    def __init__(self, queryname, JSON_metadata=None):
        '''Parameters
        ----------
        JSON_metadata  - a JSON string containing
                'cypher':       a string containing our cypher query
                'descriptions': a dict containing descriptions in various languages
                    'language-key': A locale-language key
                         'short'    a short description of this query in 'language-key'
                         'long'     a long description of this query in 'language-key'
                'parameters': a dict containing
                        'name':     name of the parameter to the query
                        'type':     the type of the parameter one of several noted
                        'min':      optional minimum value for 'name'
                        'max':      optional maximum value for 'name'
                        'enumlist': array of possible enum values  (type = enum only)
                        'lang':     language for this description as a dict:
                                        'short':a short description of 'name' in language 'lang'
                                        'long': a long description of 'name' in language 'lang'
                                        'enumlist': dict of explanations for enumlist above

        Languages are the typical 'en' 'en_us', 'es', 'es_mx', as per the locale-usual
        Currently-known types are as follows:
            int     - an integer
            float   - an floating point number
            string  - a string
            ipaddr  - an IP address either ipv4 or ipv6 (as a string)
            macaddr - a 48 or 64 bit MAC address (as a string)
            bool    - a boolean value
            hostname- a host name (as string - always converted to lower case)
            dnsname - a DNS name (as a string - always converted to lower case)
            enum    - a finite enumeration of permissible values (case-insensitive)
        '''

        GraphNode.__init__(self, domain='metadata')
        self.queryname = queryname
        self.JSON_metadata = JSON_metadata
        if JSON_metadata is None:
            self._JSON_metadata = None
        else:
            self._JSON_metadata = pyConfigContext(JSON_metadata)
            if self._JSON_metadata is None:
                raise ValueError('Parameter JSON_metadata is invalid [%s]' % JSON_metadata)
            self.validate_json()
        self._store = None
        self._db = None
        self._query = None

    @staticmethod
    def __meta_keyattrs__():
        'Return our key attributes in order of decreasing significance'
        return ['queryname']

    @staticmethod
    def set_node_query_url(node_query_url):
        'Set the base URL for the query operation that returns a node by node id'
        ClientQuery.node_query_url = node_query_url

    def post_db_init(self):
        GraphNode.post_db_init(self)
        if self._JSON_metadata is None:
            self._JSON_metadata = pyConfigContext(self.JSON_metadata)
            self.validate_json()


    def bind_store(self, store):
        'Connect our query to a database'
        db = store.db
        if self._store is not store:
            self._store = store
        if self._db is not db:
            self._db = db
            self._query = self._JSON_metadata['cypher']

    def execute(self, executor_context, idsonly=False, expandJSON=False, maxJSON=0, elemsonly=False
    ,       **params):
        'Execute the query and return an iterator that produces sanitized (filtered) results'
        if self._query is None:
            raise ValueError('query must be bound to a Store')

        qparams = self.json_parameter_names()
        for pname in qparams:
            if pname not in params:
                raise ValueError('Required parameter "%s" for %s query is missing'
                %    (pname, self.queryname))
        for pname in params.keys():
            if pname not in qparams:
                raise ValueError('Excess parameter "%s" supplied for %s query'
                %    (pname, self.queryname))
        fixedparams = self.validate_parameters(params)
        resultiter = self._store.load_cypher_query(self._query, GraphNode.factory
        ,       params=fixedparams)
        return self.filter_json(executor_context, idsonly, expandJSON
        ,   maxJSON, resultiter, elemsonly)


    def supports_cmdline(self, language='en'):
        'Return True if this query supports command line formatting'
        meta = self._JSON_metadata
        return 'cmdline' in meta and language in meta['cmdline']

    def cmdline_exec(self, executor_context, language='en', fmtstring=None, **params):
        'Execute the command line version of the query for the specified language'
        if fmtstring is None:
            fmtstring = self._JSON_metadata['cmdline'][language]
        fixedparams = self.validate_parameters(params)
        for json in self.execute(executor_context, expandJSON=True
<<<<<<< HEAD
        ,           maxJSON=2048, elemsonly=True, **fixedparams):
=======
        ,           maxJSON=5120, elemsonly=True, **fixedparams):
>>>>>>> f7bba762
            obj = pyConfigContext(json)
            yield ClientQuery._cmdline_substitute(fmtstring, obj)

    @staticmethod
    def _cmdline_substitute(fmtstring, queryresult):
        'Substitute fields into the command line output'
        chunks = fmtstring.split('${')
        result = chunks[0]
        for j in range(1, len(chunks)):
            # Now we split it up into variable-expression, '}' and extrastuff...
            (variable, extra) = chunks[j].split('}')
            result += str(queryresult.deepget(variable, 'undefined'))
            result += extra
        return result

    def filter_json(self, executor_context, idsonly, expandJSON, maxJSON
    ,       resultiter, elemsonly=False):
        '''Return a sanitized (filtered) JSON stream from the input iterator
        The idea of the filtering is to enforce security restrictions on which
        things can be returned and which fields the executor is allowed to view.
        This is currently completely ignored, and everthing is returned - as is.
        This function is a generator.

        parameters
        ----------
        executor_context - security context to execute this in
        ids_only - if True, return only the URL of the objects (via object id)
                        otherwise return the objects themselves
        resultiter - iterator giving return results for us to filter
        '''
        self = self

        idsonly = idsonly
        executor_context = executor_context
        rowdelim = '{"data":[' if not elemsonly else ''
        rowcount = 0
        for result in resultiter:
            # result is a namedtuple
            rowcount += 1
            if len(result) == 1:
                if idsonly:
                    yield '%s"%s/%d"' % (
                        rowdelim
                    ,   ClientQuery.node_query_url
                    ,   Store.id(result[0]))
                else:
                    yield rowdelim + str(JSONtree(result[0], expandJSON=expandJSON
                    ,   maxJSON=maxJSON))
            else:
                delim = rowdelim + '{'
                row = ''
                # W0212: Access to a protected member _fields of a client class
                # No other way to get the list of columns/fields...
                # pylint: disable=W0212
                for attr in result._fields:
                    value = getattr(result, attr)
                    if idsonly:
                        row +=  '%s"%s":"%s"' % (
                                delim
                            ,   attr
                            ,   Store.id(value))

                    else:
                        row += '%s"%s":%s' % (
                                delim
                            ,   attr
                            ,   str(JSONtree(value, expandJSON=expandJSON, maxJSON=maxJSON)))
                    delim = ','
                yield row + '}'
            if not elemsonly:
                rowdelim = ','
        if not elemsonly:
            if rowcount == 0:
                yield '{"data":[]}'
            else:
                yield ']}'



    def json_parameter_names(self):
        'Return the parameter names supplied from the metadata'
        return self._JSON_metadata['parameters'].keys()

    def cypher_parameter_names(self):
        'Return the parameter names our cypher query uses'
        START       = 1
        BACKSLASH   = 2
        GOTLCURLY   = 3
        results     = []
        paramname   = ''
        state = START

        for c in self._JSON_metadata['cypher']:
            if state == START:
                if c == '\\':
                    state = BACKSLASH
                if c == '{':
                    state = GOTLCURLY
            elif state == BACKSLASH:
                state = START
            else: # GOTLCURLY
                if c == '}':
                    if paramname != '':
                        results.append(paramname)
                        paramname = ''
                    state = START
                else:
                    paramname += c
        return results

    # R0912: Too many branches; R0914: too many local variables
    # pylint: disable=R0914,R0912
    def validate_json(self):
        '''Validate the JSON for this query - it's complicated!'''
        if 'cypher' not in self._JSON_metadata:
            raise ValueError('cypher query missing from metadata')
        cyphernames = self.cypher_parameter_names()
        if 'parameters' not in self._JSON_metadata:
            raise ValueError('parameters missing from metadata')
        paramdict = self._JSON_metadata['parameters']
        if 'descriptions' not in self._JSON_metadata:
            raise ValueError('descriptions missing from metadata')
        languages = self._JSON_metadata['descriptions']
        for lang in languages.keys():
            thislang = languages[lang]
            if 'short' not in thislang:
                raise ValueError('"short" query description missing from language %s' % lang)
            if 'long' not in thislang:
                raise ValueError('"long" query description missing from language %s' % lang)
        if 'en' not in languages:
            raise ValueError("Query description must include language en'")
        for name in cyphernames:
            if name not in paramdict:
                raise ValueError('Cypher parameter %s missing from JSON parameters' % name)
        for name in paramdict.keys():
            if name not in cyphernames:
                raise ValueError('JSON parameter %s not present in Cypher query' % name)

        for param in self.json_parameter_names():
            pinfo = paramdict[param]
            if 'type' not in pinfo:
                raise ValueError('Parameter %s missing type field' % param)
            ptype = pinfo['type']
            validtypes = ('int', 'float', 'string', 'ipaddr', 'macaddr', 'bool'
            ,   'hostname', 'dnsname', 'enum')
            if ptype not in validtypes:
                raise ValueError('Parameter %s has invalid type %s'% (param, ptype))
            if 'min' in pinfo and ptype != 'int' and ptype != 'float':
                raise ValueError('Min only valid on numeric fields [%s]'% param )
            if 'max' in pinfo and ptype != 'int' and ptype != 'float':
                raise ValueError('Max only valid on numeric fields [%s]'% param )
            if ptype == 'enum':
                if 'enumlist' not in pinfo:
                    raise ValueError('Enum type [%s] requires enumlist'% (param))
                elist = pinfo['enumlist']
                for enum in elist:
                    if not isinstance(enum, str) and not isinstance(enum, unicode):
                        raise ValueError('Enumlist values [%s] must be strings - not %s'
                        %   (enum, type(enum)))
            if 'lang' not in pinfo:
                raise ValueError("Parameter %s must include 'lang' information" % param)
            langs = pinfo['lang']
            for lang in languages.keys():
                if lang not in langs:
                    raise ValueError("Language %s missing from parameter %s"  % param)
            for lang in langs.keys():
                if lang not in languages:
                    raise ValueError("Language %s missing from query description %s"  % lang)
            for eachlang in langs.keys():
                thislang = langs[eachlang]
                if 'short' not in thislang:
                    raise ValueError("Parameter %s, language %s must include 'short' info"
                    %       (param, eachlang))
                if 'long' not in thislang:
                    raise ValueError("Parameter %s, language %s must include 'long' info"
                    %       (param, eachlang))
                if ptype == 'enum':
                    if 'enumlist' not in thislang:
                        raise ValueError("Parameter %s, language %s must include 'enumlist' info"
                        %       (param, eachlang))
                    enums = thislang['enumlist']
                    for e in elist.keys():  # From code above
                        if e not in enums:
                            raise ValueError("Parameter %s, language %s missing enum value %s"
                            %       (param, eachlang, e))




    def validate_parameters(self, parameters):
        '''
        parameters is a Dict-like object containing parameter names and values
        '''
        # Let's see if all the parameters were supplied
        paramdict = self._JSON_metadata['parameters']
        for param in self.json_parameter_names():
            if param not in parameters:
                raise ValueError('Parameter %s not supplied' % param)
        # Let's see if any extraneous parameters were supplied
        for param in parameters.keys():
            if param not in paramdict:
                raise ValueError('Invalid Parameter %s supplied' % param)
        result = {}
        for param in parameters.keys():
            value = parameters[param]
            canonvalue = ClientQuery._validate_value(param, paramdict[param], value)
            result[param] = canonvalue
        return result



    @staticmethod
    def _validate_int(name, paraminfo, value):
        'Validate an int value'
        val = int(value)
        if 'min' in paraminfo:
            minval = paraminfo['min']
            if val < minval:
                raise ValueError('Value of %s [%s] smaller than mininum [%s]'
                %   (name, val, minval))
        if 'max' in paraminfo:
            maxval = paraminfo['max']
            if val > maxval:
                raise ValueError('Value of %s [%s] larger than maximum [%s]'
                %   (name, val, maxval))
        return val

    @staticmethod
    def _validate_float(name, paraminfo, value):
        'Validate an floating point value'
        val = float(value)
        if 'min' in paraminfo:
            minval = paraminfo['min']
            if val < minval:
                raise ValueError('Value of %s[%s] smaller than mininum [%s]'
                %   (name, val, minval))
        if 'max' in paraminfo:
            maxval = paraminfo['max']
            if val > maxval:
                raise ValueError('Value of %s [%s] larger than maximum [%s]'
                %   (name, val, maxval))
        return val

    # W0613: unused argument
    # pylint: disable=W0613
    @staticmethod
    def _validate_string(name, paraminfo, value):
        'Validate an string value (always valid)'
        return value

    @staticmethod
    def _validate_macaddr(name, paraminfo, value):
        'Validate an MAC address value'
        mac = pyNetAddr(value)
        if mac is None:
            raise ValueError('value of %s [%s] not a valid MAC address' % (name, value))
        if mac.addrtype() != ADDR_FAMILY_802:
            raise ValueError('Value of %s [%s] not a MAC address' % (name, value))
        return str(mac)

    @staticmethod
    def _validate_ipaddr(name, paraminfo, value):
        'Validate an IP address value'
        ip = pyNetAddr(value)
        if ip is None:
            raise ValueError('Value of %s [%s] not a valid IP address' % (name, value))
        ip.setport(0)
        if ip.addrtype() == ADDR_FAMILY_IPV6:
            return str(ip)
        if ip.addrtype() == ADDR_FAMILY_IPV4:
            return str(ip.toIPv6())
        raise ValueError('Value of %s [%s] not an IP address' % (name, value))

    @staticmethod
    def _validate_bool(name, paraminfo, value):
        'Validate an Boolean value'
        if not isinstance(value, bool):
            raise ValueError('Value of %s [%s] not a boolean' % (name, value))
        return value

    @staticmethod
    def _validate_hostname(name, paraminfo, value):
        'Validate a hostname value'
        return ClientQuery._validate_dnsname(name, paraminfo, value)

    # W0613: unused argument
    # pylint: disable=W0613
    @staticmethod
    def _validate_dnsname(name, paraminfo, value):
        'Validate an DNS name value'
        value = str(value)
        return value.lower()

    @staticmethod
    def _validate_enum(name, paraminfo, value):
        'Validate an enumeration value'
        if 'enumlist' not in paraminfo:
            raise TypeError("No 'enumlist' for parameter" % name)
        value = value.tolower()
        for val in paraminfo['enumlist']:
            cmpval = val.lower()
            if cmpval == value:
                return cmpval
        raise ValueError('Value of %s [%s] not in enumlist' % (paraminfo['name'], value))

    _validationmethods = {}

    @staticmethod
    def _validate_value(name, paraminfo, value):
        '''Validate the value given our metadata'''
        valtype = paraminfo['type']
        return ClientQuery._validationmethods[valtype](name, paraminfo, value)

    @staticmethod
    def load_from_file(store, pathname, queryname=None):
        'Load a query with metadata from a file'
        import sys
        fd = open(pathname, 'r')
        json = fd.read()
        fd.close()
        if queryname is None:
            queryname = os.path.basename(pathname)
        #print 'LOADING %s as %s' % (pathname, queryname)
        ret = store.load_or_create(ClientQuery, queryname=queryname, JSON_metadata=json)
        ret.JSON_metadata = json
        ret.bind_store(store)
        return ret

    @staticmethod
    def load_directory(store, directoryname):
        'Returns a generator that returns all the Queries in that directory'
        files = os.listdir(directoryname)
        files.sort()
        for filename in files:
            path = os.path.join(directoryname, filename)
            yield ClientQuery.load_from_file(store, path)

    @staticmethod
    def load_tree(store, rootdirname, followlinks=False):
        'Returns a generator that will returns all the Queries in that directory structure'
        tree = os.walk(rootdirname, topdown=True, onerror=None, followlinks=followlinks)
        rootprefixlen = len(rootdirname)+1
        for walktuple in tree:
            (dirpath, dirnames, filenames) = walktuple
            dirnames.sort()
            prefix = dirpath[rootprefixlen:]
            filenames.sort()
            for filename in filenames:
                queryname = prefix + filename
                path = os.path.join(dirpath, filename)
                if filename.startswith('.'):
                    continue
                yield ClientQuery.load_from_file(store, path, queryname=queryname)

# message 0212: access to protected member of client class
# pylint: disable=W0212
ClientQuery._validationmethods = {
    'int':      ClientQuery._validate_int,
    'float':    ClientQuery._validate_float,
    'bool':     ClientQuery._validate_bool,
    'string':   ClientQuery._validate_string,
    'enum':     ClientQuery._validate_enum,
    'ipaddr':   ClientQuery._validate_ipaddr,
    'macaddr':  ClientQuery._validate_macaddr,
    'hostname': ClientQuery._validate_hostname,
    'dnsname':  ClientQuery._validate_dnsname,
}

if __name__ == '__main__':
    import sys, re
    from store import Store
    metadata1 = \
    '''
    {   "cypher": "START n=node:ClientQuery('*:*') RETURN n",
        "parameters": {},
        "descriptions": {
            "en": {
                "short":    "list all queries",
                "long":     "return a list of all available queries"
            }
        }
    }
    '''
    q1 = ClientQuery('allqueries', metadata1)

    metadata2 = \
    '''
    {   "cypher":   "START n=node:ClientQuery('{queryname}:metadata') RETURN n",
        "parameters": {
            "queryname": {
                "type": "string",
                "lang": {
                    "en": {
                        "short":    "query name",
                        "long":     "Name of query to retrieve"
                    }
                }
            }
        },
        "descriptions": {
            "en": {
                "short":    "Retrieve a query",
                "long":     "Retrieve all the information about a query"
            }
        }
    }
    '''
    q2 = ClientQuery('allqueries', metadata2)

    metadata3 = \
    '''
    {
        "cypher": "START ip=node:IPaddr('{ipaddr}:*')
                   MATCH ip<-[:ipowner]-()<-[:nicowner]-system
                   RETURN system",

        "descriptions": {
            "en": {
                "short":    "get system from IP",
                "long":     "retrieve the system owning the requested IP"
            }
        },
        "parameters": {
            "ipaddr": {
                "type": "ipaddr",
                "lang": {
                    "en": {
                        "short":    "IP address",
                        "long":     "IP (IPv4 or IPv6) address of system of interest"
                    }
                }
            }
        }
    }
    '''
    q3 = ClientQuery('ipowners', metadata3)

    neodb = neo4j.Graph()
    neodb.delete_all()

    umap  = {'ClientQuery': True}
    ckmap = {'ClientQuery': {'index': 'ClientQuery', 'kattr':'queryname', 'value':'None'}}

    qstore = Store(neodb, uniqueindexmap=umap, classkeymap=ckmap)
    for classname in GraphNode.classmap:
        GraphNode.initclasstypeobj(qstore, classname)

    print "LOADING TREE!"
    queries = ClientQuery.load_tree(qstore, "/home/alanr/monitor/src/queries")
    qlist = [q for q in queries]
    qstore.commit()
    print "%d node TREE LOADED!" % len(qlist)
    qe2 = qstore.load_or_create(ClientQuery, queryname='list')
    qe2.bind_store(qstore)
    testresult = ''
    for s in qe2.execute(None, idsonly=False, expandJSON=True):
        testresult += s
    print 'RESULT', testresult
    # Test out a command line query
    for s in qe2.cmdline_exec(None):
        if re.match(s, '[	 ]unknown$'):
            raise RuntimeError('Search result contains unknown: %s' % s)
        print s

    print "All done!"<|MERGE_RESOLUTION|>--- conflicted
+++ resolved
@@ -146,11 +146,7 @@
             fmtstring = self._JSON_metadata['cmdline'][language]
         fixedparams = self.validate_parameters(params)
         for json in self.execute(executor_context, expandJSON=True
-<<<<<<< HEAD
-        ,           maxJSON=2048, elemsonly=True, **fixedparams):
-=======
         ,           maxJSON=5120, elemsonly=True, **fixedparams):
->>>>>>> f7bba762
             obj = pyConfigContext(json)
             yield ClientQuery._cmdline_substitute(fmtstring, obj)
 
