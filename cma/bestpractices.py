#!/usr/bin/env python
# vim: smartindent tabstop=4 shiftwidth=4 expandtab number
#
# bestpractices - prototypical implementation of best practices evaluation
#                 As of now, this is toy code.  Really...
#
# This implementation has several deficiencies which must be eliminated in
# a more final/production implementation.
#	1) The best practices are hard-wired into the code
#       They probably should be stored in the database
#       They should probably be initialized from some JSON describing them
#	2) There are no alert objects to track the failure or repair of best
#      practices
#	3) We need to be able to dynamically request the things we're interested in
#      not just statically.  This is related to Drone.add_json_processor()
#   4) No doubt more deficiencies to be discovered as the code is written.
#
# This file is part of the Assimilation Project.
#
# Author: Alan Robertson <alanr@unix.sh>
# Copyright (C) 2015 - Assimilation Systems Limited
#
# Free support is available from the Assimilation Project community
#   - http://assimproj.org
# Paid support is available from Assimilation Systems Limited
# - http://assimilationsystems.com
#
# The Assimilation software is free software: you can redistribute it and/or modify
# it under the terms of the GNU General Public License as published by
# the Free Software Foundation, either version 3 of the License, or
# (at your option) any later version.
#
# The Assimilation software is distributed in the hope that it will be useful,
# but WITHOUT ANY WARRANTY; without even the implied warranty of
# MERCHANTABILITY or FITNESS FOR A PARTICULAR PURPOSE.  See the
# GNU General Public License for more details.
#
# You should have received a copy of the GNU General Public License
# along with the Assimilation Project software.  If not, see http://www.gnu.org/licenses/
#
#
'''
This module defines some classes related to evaluating best practices based
on discovery information
'''
from droneinfo import Drone
from consts import CMAconsts
from graphnodes import BPRules, BPRuleSet
from discoverylistener import DiscoveryListener
from graphnodeexpression import GraphNodeExpression, ExpressionContext
from AssimCclasses import pyConfigContext
from store import Store
import os, logging, sys

class BestPractices(DiscoveryListener):
    'Base class for evaluating changes against best practices'
    prio = DiscoveryListener.PRI_OPTION
    prio = DiscoveryListener.PRI_OPTION   # What priority are we?
    wantedpackets = []  # Used to register ourselves for discovery packets
    evaluators = {}
    application = None
    discovery_name = None
    application = 'os'
    BASEURL = 'http://ITBestPractices.info/query'

    def __init__(self, config, packetio, store, log, debug):
        'Initialize our BestPractices object'
        DiscoveryListener.__init__(self, config, packetio, store, log, debug)

    @staticmethod
    def register(*pkttypes):
        '''Register a BestPractices subclass interested in the given discovery types.
        Return value: our decorator function'''
        def decorator(cls):
            '''Register our class with the packet types given to 'register' above.
            Return value: Class that we registered.
            '''
            for pkttype in pkttypes:
                BestPractices.register_sensitivity(cls, pkttype)
            return cls
        return decorator

    @staticmethod
    def register_sensitivity(bpcls, pkttype):
        "Register that class 'cls' wants to see packet of type 'pkttype'"
        if pkttype not in BestPractices.wantedpackets:
            BestPractices.wantedpackets.append(pkttype)
            Drone.add_json_processor(BestPractices)
        if pkttype not in BestPractices.evaluators:
            BestPractices.evaluators[pkttype] = []
        if bpcls not in BestPractices.evaluators[pkttype]:
            BestPractices.evaluators[pkttype].append(bpcls)

    @staticmethod
    def load_json(store, json, bp_class, rulesetname, basedon=None):
        '''Load JSON for a single JSON ruleset into the database.'''
        if bp_class not in BestPractices.wantedpackets:
            raise ValueError('%s is not a valid best practice discovery name' % bp_class)
        rules = store.load_or_create(BPRules, bp_class=bp_class, json=json,
                                           rulesetname=rulesetname)
        if basedon is None or not Store.is_abstract(rules):
            return
        parent = store.load(BPRules, bp_class=bp_class, rulesetname=basedon)
        store.relate_new(rules, CMAconsts.REL_basis, parent,
                         properties={'bp_class': bp_class})
        return rules

    @staticmethod
    def load_from_file(store, filename, bp_class, rulesetname, basedon=None):
        '''Load JSON from a single ruleset file into the database.'''
        with open(filename, 'r') as jsonfile:
            json = jsonfile.read()
            return BestPractices.load_json(store, json, bp_class, rulesetname, basedon)

    @staticmethod
    def load_directory(store, directoryname, rulesetname, basedon=None):
        '''
        Load all the rules in the 'directoryname' directory into our database
        as 'rulesetname' and link them up as being based on the given rule
        set name.

        If 'basedon' is not None, then we derive a set of basis ordering
        which we use to compute the precedence of rule sets.

        For the moment, all rule sets must contain all the different rule sets
        that their predecessor is based on. They can have empty rule sets if
        there is nothing to override, but they have to all be there.
        Dependent rule sets can have new rule sets not present in their basis,
        but the reverse cannot be true.

        It's perfectly normal for a rule set to not contain all the rules that
        a basis rule set specifies, which means they aren't overridden.

        It's also perfectly OK for a dependent rule set to have rules not
        present in the basis rule set.
        '''
        store.load_or_create(BPRuleSet, rulesetname=rulesetname, basisrules=basedon)
        files = os.listdir(directoryname)
        files.sort()
        for filename in files:
            if filename.startswith('.'):
                continue
            path = os.path.join(directoryname, filename)
            classname = filename.replace('.json', '')
            yield BestPractices.load_from_file(store, path, classname, rulesetname, basedon)

    @staticmethod
    def gen_bp_rules_by_ruleset(store, rulesetname):
        '''Return generator providing all BP rules for the given ruleset
        '''
<<<<<<< HEAD
        from py2neo import neo4j
        query = neo4j.CypherQuery(store.db, CMAconsts.QUERY_RULESET_RULES)
        return store.load_cypher_nodes(query, BPRules
=======
        return store.load_cypher_nodes(CMAconsts.QUERY_RULESET_RULES, BPRules
>>>>>>> f7bba762
        ,       params={'rulesetname': rulesetname})


    def url(self, _drone, ruleid, ruleobj):
        '''
        Return the URL in the IT Best Practices project that goes with this
        particular rule.
        '''
        # We should eventually use the drone to hone in more on the OS and so on...
        return '%s/%s/%s?application=%s' % (self.BASEURL, ruleobj['category']
        ,   ruleid, self.application)

    def processpkt(self, drone, srcaddr, jsonobj):
        '''Inform interested rule objects about this change'''
        self = self
        discovertype = jsonobj['discovertype']
        if discovertype not in BestPractices.evaluators:
            return
        for rulecls in BestPractices.evaluators[discovertype]:
            ruleclsobj = rulecls(self.config, self.packetio, self.store,
                                 self.log, self.debug)
            rulesobj = ruleclsobj.fetch_rules(drone, srcaddr, discovertype)
            statuses = pyConfigContext(ruleclsobj.evaluate(drone, srcaddr,
                                       jsonobj['data'], rulesobj))
            self.log_rule_results(statuses, drone, srcaddr, discovertype, rulesobj)

    def log_rule_results(self, results, drone, _srcaddr, discovertype, rulesobj):
        '''Log the results of this set of rule evaluations'''
        status_name = 'BP_%s_rulestatus' % discovertype
        if hasattr(drone, status_name):
            oldstats = pyConfigContext(getattr(drone, status_name))
        else:
            oldstats = {'pass': [], 'fail': [], 'ignore': [], 'NA': []}
        for stat in ('pass', 'fail', 'ignore'):
            logmethod = self.log.info if stat == 'pass' else self.log.warning
            for ruleid in results[stat]:
                oldstat = None
                for statold in ('pass', 'fail', 'ignore', 'NA'):
                    if ruleid in oldstats[statold]:
                        oldstat = statold
                        break
                if oldstat == stat or stat == 'NA':
                    # No change
                    continue
                thisrule = rulesobj[ruleid]
                rulecategory = thisrule['category']
                logmethod('%s %sED %s rule %s: %s [%s]' % (drone,
                                 stat.upper(), rulecategory, ruleid,
                                 self.url(drone, ruleid, rulesobj[ruleid]),
                                 thisrule['rule']))
        setattr(Drone, status_name, str(results))

    def fetch_rules(self, _drone, _unusedsrcaddr, _discovertype):
        '''Evaluate our rules given the current/changed data.
        Note that fetch_rules is separate from rule evaluation to simplify
        testing.
        '''
        raise NotImplementedError('class BestPractices is an abstract class')

    @staticmethod
    def evaluate(drone, _unusedsrcaddr, jsonobj, ruleobj):
        '''Evaluate our rules given the current/changed data.
        '''
        drone = drone
        #oldcontext = ExpressionContext((drone,), prefix='JSON_proc_sys')
        newcontext = ExpressionContext((jsonobj,))
        if hasattr(ruleobj, '_jsonobj'):
            ruleobj = getattr(ruleobj, '_jsonobj')
        ruleids = ruleobj.keys()
        ruleids.sort()
        statuses = {'pass': [], 'fail': [], 'ignore': [], 'NA': []}
        for ruleid in ruleids:
            ruleinfo = ruleobj[ruleid]
            rule = ruleinfo['rule']
            rulecategory = ruleinfo['category']
            result = GraphNodeExpression.evaluate(rule, newcontext)
            if result is None:
                print >> sys.stderr, 'n/a:    %s ID %s %s' % (rulecategory, ruleid, rule)
                statuses['NA'].append(ruleid)
            elif not isinstance(result, bool):
                print >> sys.stderr, 'Rule id %s %s returned %s (%s)' % (ruleid
                ,       rule, result, type(result))
                statuses['fail'].append(ruleid)
            elif result:
                if rule.startswith('IGNORE'):
                    if not rulecategory.lower().startswith('comment'):
                        statuses['ignore'].append(ruleid)
                        print >> sys.stderr, 'IGNORE: %s ID %s %s' % \
                            (rulecategory, ruleid, rule)
                else:
                    statuses['pass'].append(ruleid)
                    print >> sys.stderr, 'PASS:   %s ID %s %s' % (rulecategory, ruleid, rule)
            else:
                print >> sys.stderr, 'FAIL:   %s ID %s %s' % (rulecategory
                ,       ruleid, rule)
                statuses['fail'].append(ruleid)
        return statuses

@BestPractices.register('proc_sys')
@Drone.add_json_processor
class BestPracticesCMA(BestPractices):
    'Security Best Practices which are evaluated against Linux /proc/sys values'
    application = 'os'
    discovery_name = 'JSON_proc_sys'

    def __init__(self, config, packetio, store, log, debug):
        BestPractices.__init__(self, config, packetio, store, log, debug)
        from cmaconfig import ConfigFile
        ConfigFile.register_callback(BestPracticesCMA.configcallback, args=None)

    def fetch_rules(self, drone, _unusedsrcaddr, discovertype):
        '''Evaluate our rules given the current/changed data.
        Note that fetch_rules is separate from rule evaluation to
        simplify testing.
        In our case, we ask our Drone to provide us with the merged rule
        sets for the current kind of incoming packet.
        '''
        return drone.get_merged_bp_rules(discovertype)

    @staticmethod
    def configcallback(config, changedname, _unusedargs):
        '''Function called when configuration is updated.
        We use it to make sure all we get callbacks for all
        our discovery types.
        this might be overkill, but it's not expensive ;-).
        '''
        if changedname in (None, 'allbpdiscoverytypes'):
            for pkttype in config['allbpdiscoverytypes']:
                BestPractices.register_sensitivity(BestPracticesCMA, pkttype)

if __name__ == '__main__':
    #import sys
    JSON_data = '''
{
  "discovertype": "proc_sys",
  "description": "Information derived from /proc/sys",
  "host": "ubuntu72",
  "source": "../../discovery_agents/proc_sys",
  "data": {
    "kernel.core_pattern": "|/usr/share/apport/apport %p %s %c %P",
    "kernel.core_pipe_limit": 0,
    "kernel.core_uses_pid": 0,
    "kernel.ctrl-alt-del": 0,
    "kernel.printk_ratelimit_burst": 10,
    "kernel.pty.max": 4096,
    "kernel.pty.nr": 9,
    "kernel.pty.reserve": 1024,
    "kernel.randomize_va_space": 2,
    "kernel.sysrq": 176,
    "kernel.tainted": 0,
    "kernel.watchdog": 1,
    "kernel.watchdog_thresh": 10,
    "net.core.default_qdisc": "pfifo_fast",
    "net.ipv4.conf.all.accept_redirects": 0,
    "net.ipv4.conf.all.accept_source_route": 0,
    "net.ipv4.conf.all.secure_redirects": 1,
    "net.ipv4.conf.all.send_redirects": 1,
    "net.ipv6.conf.all.accept_redirects": 1,
    "net.ipv6.conf.all.accept_source_route": 0
    }}'''
    with open('../best_practices/proc_sys.json', 'r') as procsys_file:
        testrules = pyConfigContext(procsys_file.read())
    testjsonobj = pyConfigContext(JSON_data)['data']
    logger = logging.getLogger('BestPracticesTest')
    logger.addHandler(logging.StreamHandler(sys.stderr))
    for ruleclass in BestPractices.evaluators['proc_sys']:
        procsys = ruleclass(None, None, None, logger, False)
        ourstats = procsys.evaluate("testdrone", None, testjsonobj, testrules)
        size = sum([len(ourstats[st]) for st in ourstats.keys()])
        assert size == len(testrules)
        assert ourstats['fail'] == ['itbp-00001', 'nist_V-38526', 'nist_V-38601']
        assert len(ourstats['NA']) >= 13
        assert len(ourstats['pass']) >= 3
        assert len(ourstats['ignore']) == 1
        print ruleclass, ourstats
    print 'Results look correct!'<|MERGE_RESOLUTION|>--- conflicted
+++ resolved
@@ -148,22 +148,6 @@
     def gen_bp_rules_by_ruleset(store, rulesetname):
         '''Return generator providing all BP rules for the given ruleset
         '''
-<<<<<<< HEAD
-        from py2neo import neo4j
-        query = neo4j.CypherQuery(store.db, CMAconsts.QUERY_RULESET_RULES)
-        return store.load_cypher_nodes(query, BPRules
-=======
-        return store.load_cypher_nodes(CMAconsts.QUERY_RULESET_RULES, BPRules
->>>>>>> f7bba762
-        ,       params={'rulesetname': rulesetname})
-
-
-    def url(self, _drone, ruleid, ruleobj):
-        '''
-        Return the URL in the IT Best Practices project that goes with this
-        particular rule.
-        '''
-        # We should eventually use the drone to hone in more on the OS and so on...
         return '%s/%s/%s?application=%s' % (self.BASEURL, ruleobj['category']
         ,   ruleid, self.application)
 
